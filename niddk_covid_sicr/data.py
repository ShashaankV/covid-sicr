--- conflicted
+++ resolved
@@ -179,11 +179,7 @@
         filter_ = COVIDTRACKER_FILTER_DEFAULTS
     good = []
     bad = []
-<<<<<<< HEAD
-    for state in tqdm(states, desc='US States'):  # For each country
-=======
     for state in tqdm(states, desc='US States'): # For each country
->>>>>>> fe5745a2
         if state in ['AS']:
             print("Skipping {}".format(state))
             continue
